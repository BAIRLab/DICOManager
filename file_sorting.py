--- conflicted
+++ resolved
@@ -163,11 +163,7 @@
             if "StudyDescription" not in dir(ds):
                 ds.add_new([0x0008, 0x1030], 'LO', '')
             if "Modality" in dir(ds):
-<<<<<<< HEAD
-                project_dir = csv_path[:-4].rpartion('/')[-1]
-=======
                 project_dir = csv_path[:-4].rpartition('/')[-1]
->>>>>>> cb070a95
                 if ds.StudyDescription[:4] == 'CBCT':
                     specific_sort(dicom_file=dicom_file,
                                   file_path=project_dir,

--- conflicted
+++ resolved
@@ -119,92 +119,6 @@
             self[mod] = glob(paths[i])
 
 
-<<<<<<< HEAD
-usage = "usage: recon_sorted.py [opt1] ... \n Reconstructs from DICOM to np.array and saves in -d"
-parser = optparse.OptionParser(usage)
-
-parser.add_option('-b', '--base', action='store', dest='base_dir',
-                  help='Directory with sorted data to reconstruct', default=None)
-parser.add_option('-c', '--csv', action='store', dest='csv_file',
-                  help='MRN list to reconstruct', default=None)
-parser.add_option('-d', '--dest_dir', action='store', dest='dest_dir',
-                  help='Directory to save numpy arrays', default=None)
-parser.add_option('-j', '--json', action='store', dest='contour_list',
-                  help='Path to json of dictionary of RTSTRUCTS to reconstruct', default=None)
-parser.add_option('-p', '--project_name', action='store', dest='project',
-                  help='Project name to prepend to files', default=None)
-options, args = parser.parse_args()
-
-BASE_DIR = options.base_dir
-CSV_FILE = options.csv_file
-DEST_DIR = options.dest_dir
-CONTOUR_LIST = options.contour_list
-PROJECT = options.project
-
-if not BASE_DIR:
-    raise NameError('A sorted project folder must be provided to reconstruct')
-
-if not DEST_DIR:
-    DEST_DIR = BASE_DIR
-
-file_tree = glob(os.path.join(BASE_DIR, '**/*[!.dcm]'), recursive=True)
-
-with open(CSV_FILE, mode='r') as mrn_csv:
-    filter_list = list(str(x[0]) for x in csv.reader(mrn_csv))[1:]
-
-pat_folders = []
-for df in file_tree:
-    fname = df.rpartition('/')[0]
-    for mrn in filter_list:
-        if mrn in fname:
-            pat_folders.append(fname)
-pat_folders = list(set(pat_folders))
-
-for path in tqdm(pat_folders):
-    patient_group = FileCollect(path)
-    mr, nm, ct, pet, rts, dose, rts_found = [[] for _ in range(7)]
-    #print(patient_group)
-
-    if patient_group.mr:
-        mr = reconstruction.mri(path)
-        aspect = _aspect_ratio(path, 'MR')
-    if patient_group.nm:
-        nm = reconstruction.nm(path)
-        aspect = _aspect_ratio(path, 'NM')
-    if patient_group.ct:
-        ct = reconstruction.ct(path)
-        aspect = _aspect_ratio(path, 'CT')
-    if patient_group.pet:
-        pet = reconstruction.pet(path)
-        aspect = _aspect_ratio(path, 'PET')
-
-    if patient_group.rtstruct:
-        if not CONTOUR_LIST:
-            raise NameError('A .csv of contours must be specified with -l')
-        with open(CONTOUR_LIST, mode='r') as json_file:
-            contour_list = json.load(json_file)
-        rts, rts_found = reconstruction.struct(path, contour_list)
-    #if patient_group.rtdose:
-    #    dose = reconstruction.dose(path)
-
-    pool_dict = {'MR': mr,
-                 'NM': nm,
-                 'CT': ct,
-                 'PET': pet,
-                 'RTSTRUCT': rts,
-                 'RTDOSE': dose,
-                 'ASPECT': aspect,
-                 'RT_FOUND': rts_found
-                 }
-
-    if not os.path.exists(DEST_DIR):
-        os.makedirs(DEST_DIR)
-
-    if not PROJECT:
-        PROJECT = patient_group.project.rpartition('/')[-1]
-
-    np.save(Path(DEST_DIR) / (PROJECT + '_' + patient_group.mrn), pool_dict)
-=======
 class recon_project:
     def __init__(self, dest_dir, contour_list, project=None):
         self.project = project
@@ -278,5 +192,4 @@
     current_project = recon_project(dest_dir=DEST_DIR, contour_list=CONTOUR_LIST, project=PROJECT)
 
     with ProcessPool() as P:
-        _ = list(tqdm(P.imap(current_project.recon_patient, pat_folders), total=len(pat_folders)))
->>>>>>> a29e693d
+        _ = list(tqdm(P.imap(current_project.recon_patient, pat_folders), total=len(pat_folders)))
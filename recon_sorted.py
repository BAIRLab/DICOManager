--- conflicted
+++ resolved
@@ -19,11 +19,7 @@
 __status__ = "Research"
 
 
-<<<<<<< HEAD
 def _aspect_ratio(file_path, modality):
-=======
-def _img_dims(file_path, modality):
->>>>>>> b33b73a1
     """
     _img_dims gets the aspect ratio
 
@@ -72,10 +68,7 @@
     project: str = None
     mrn: str = None
     mr: list = None
-<<<<<<< HEAD
     nm: list = None
-=======
->>>>>>> b33b73a1
     ct: list = None
     pet: list = None
     rtstruct: list = None
@@ -120,11 +113,7 @@
 parser.add_option('-j', '--json', action='store', dest='contour_list',
                   help='Path to json of dictionary of RTSTRUCTS to reconstruct', default=None)
 parser.add_option('-p', '--project_name', action='store', dest='project',
-<<<<<<< HEAD
                   help='Project name to prepend to files', default=None)
-=======
-                    help='Project name to prepend to files', default=None)
->>>>>>> b33b73a1
 options, args = parser.parse_args()
 
 BASE_DIR = options.base_dir
@@ -136,13 +125,8 @@
 if not BASE_DIR:
     raise NameError('A sorted project folder must be provided to reconstruct')
 
-<<<<<<< HEAD
 if not DEST_DIR:
     DEST_DIR = BASE_DIR
-=======
-if not DEST_DIR: 
-    DEST_DIR = BASE_DIR 
->>>>>>> b33b73a1
 
 file_tree = glob(os.path.join(BASE_DIR, '**/*[!.dcm]'), recursive=True)
 
@@ -159,7 +143,6 @@
 
 for path in tqdm(pat_folders):
     patient_group = FileCollect(path)
-<<<<<<< HEAD
     mr, nm, ct, pet, rts, dose = [[] for _ in range(6)]
 
     if patient_group.mr:
@@ -174,19 +157,7 @@
     if patient_group.pet:
         pet = reconstruction.pet(path)
         aspect = _aspect_ratio(path, 'PET')
-=======
-    mr, ct, pet, rts, dose = [[] for _ in range(5)]
 
-    if patient_group.mr:
-        mr = reconstruction.mri(path)
-        aspect = _img_dims(path, 'MR')
-    if patient_group.ct:
-        ct = reconstruction.ct(path)
-        aspect = _img_dims(path, 'CT')
-    if patient_group.pet:
-        pet = reconstruction.pet(path)
-        aspect = _img_dims(path, 'PET')
->>>>>>> b33b73a1
     if patient_group.rtstruct:
         if not CONTOUR_LIST:
             raise NameError('A .csv of contours must be specified with -l')
@@ -209,10 +180,6 @@
         os.makedirs(DEST_DIR)
 
     if not PROJECT:
-<<<<<<< HEAD
         PROJECT = patient_group.project.rpartition('/')[-1]
-=======
-        PROJECT = patient_group.project
->>>>>>> b33b73a1
 
     np.save(Path(DEST_DIR) / (PROJECT + '_' + patient_group.mrn), pool_dict)